package org.example;

import org.telegram.telegrambots.bots.TelegramLongPollingBot;
import org.telegram.telegrambots.meta.api.methods.send.SendMessage;
import org.telegram.telegrambots.meta.api.objects.Update;
import org.telegram.telegrambots.meta.api.objects.replykeyboard.ReplyKeyboardMarkup;
import org.telegram.telegrambots.meta.api.objects.replykeyboard.buttons.KeyboardButton;
import org.telegram.telegrambots.meta.api.objects.replykeyboard.buttons.KeyboardRow;
import org.telegram.telegrambots.meta.exceptions.TelegramApiException;
import org.telegram.telegrambots.meta.api.objects.Message;

import java.util.ArrayList;
import java.util.List;

import java.util.ArrayList;
import java.util.List;

/**
 * Основной класс Telegram-бота, реализующий взаимодействие с Telegram Bot API.
 * <p>
 * Данный класс наследуется от {@link TelegramLongPollingBot} и обрабатывает
 * входящие сообщения от пользователей, делегируя логику обработки команд
 * экземпляру {@link LogicBot}. Также отвечает за формирование и отправку
 * ответных сообщений с интерактивной клавиатурой.
 * </p>
 * <p>
 * Основные обязанности:
 * </p>
 * <ul>
 *     <li>Получение и обработка входящих текстовых сообщений.</li>
 *     <li>Передача текста сообщения и идентификатора пользователя в {@link LogicBot}.</li>
 *     <li>Формирование ответного сообщения с кнопками быстрого доступа.</li>
 *     <li>Отправка ответа пользователю через Telegram Bot API.</li>
 * </ul>
 *
 * @since 1.0
 */
public class TelegramBot extends TelegramLongPollingBot {

<<<<<<< HEAD
    /**
     * Экземпляр логического обработчика команд, отвечающий за бизнес-логику бота.
     */
    private final LogicBot logicBot = new LogicBot();
=======
    private final LogicBot logicBot = new LogicBot(); // Один инстанс на всё время работы
>>>>>>> 313e3f6d

    /**
     * Обрабатывает входящие обновления от Telegram API.
     * <p>
     * Метод вызывается автоматически при получении нового сообщения.
     * Поддерживается только обработка текстовых сообщений.
     * Нетекстовые обновления (например, стикеры, фото и т.д.) игнорируются.
     * </p>
     *
     * @param update объект, содержащий информацию о новом событии (сообщении, callback и т.д.)
     *               от Telegram. Обрабатывается только если содержит текстовое сообщение.
     */
    @Override
    public void onUpdateReceived(Update update) {
        if (update.hasMessage() && update.getMessage().hasText()) {
<<<<<<< HEAD
            String text = update.getMessage().getText();
            long chatId = update.getMessage().getChatId();
            long userId = update.getMessage().getFrom().getId();

            String response = logicBot.handleCommand(userId, text);

            SendMessage message = new SendMessage();
            message.setChatId(chatId);
            message.setText(response);

            setButtons(message);

            try {
                execute(message);
=======
            Message message = update.getMessage();
            String text = message.getText();
            long chatId = message.getChatId();

            String response = logicBot.handleCommand(text);

            SendMessage sendMessage = new SendMessage();
            sendMessage.setChatId(chatId);
            sendMessage.setText(response);

            // Добавляем клавиатуру (опционально — можно вызывать только при определённых условиях)
            setButtons(sendMessage);

            try {
                execute(sendMessage);
>>>>>>> 313e3f6d
            } catch (TelegramApiException e) {
                e.printStackTrace();
            }
        }
    }

    /**
<<<<<<< HEAD
     * Настраивает интерактивную клавиатуру (reply keyboard) для отправляемого сообщения.
     * <p>
     * Добавляет стандартный набор кнопок для удобного взаимодействия с ботом:
     * «Новая заметка», «Удалить заметку», «Список заметок», «Изменить заметку».
     * </p>
     * <p>
     * Метод синхронизирован для обеспечения потокобезопасности при одновременной отправке
     * нескольких сообщений (хотя в текущей реализации это маловероятно).
     * </p>
     *
     * @param sendMessage объект {@link SendMessage}, к которому будет прикреплена клавиатура
     */
    public synchronized void setButtons(SendMessage sendMessage) {
        ReplyKeyboardMarkup replyKeyboardMarkup = new ReplyKeyboardMarkup();
        replyKeyboardMarkup.setSelective(true);
        replyKeyboardMarkup.setResizeKeyboard(true);
        replyKeyboardMarkup.setOneTimeKeyboard(false);

        List<KeyboardRow> keyboard = new ArrayList<>();

        KeyboardRow firstRow = new KeyboardRow();
        firstRow.add(new KeyboardButton("Новая заметка"));
        firstRow.add(new KeyboardButton("Удалить заметку"));

        KeyboardRow secondRow = new KeyboardRow();
        secondRow.add(new KeyboardButton("Список заметок"));
        secondRow.add(new KeyboardButton("Изменить заметку"));

        keyboard.add(firstRow);
        keyboard.add(secondRow);

        replyKeyboardMarkup.setKeyboard(keyboard);
        sendMessage.setReplyMarkup(replyKeyboardMarkup);
    }

    /**
     * Возвращает имя пользователя Telegram-бота.
     * @return строка с именем бота
=======
     * Настраивает клавиатуру для сообщения.
>>>>>>> 313e3f6d
     */
    public synchronized void setButtons(SendMessage sendMessage) {
        ReplyKeyboardMarkup replyKeyboardMarkup = new ReplyKeyboardMarkup();
        replyKeyboardMarkup.setSelective(true);
        replyKeyboardMarkup.setResizeKeyboard(true);
        replyKeyboardMarkup.setOneTimeKeyboard(false);

        List<KeyboardRow> keyboard = new ArrayList<>();

        KeyboardRow firstRow = new KeyboardRow();
        firstRow.add(new KeyboardButton("Новая заметка")); // Обычные кавычки!
        firstRow.add(new KeyboardButton("Удалить заметку")); // Закрыта скобка, обычные кавычки

        KeyboardRow secondRow = new KeyboardRow();
        secondRow.add(new KeyboardButton("Список заметок")); // Закрыта скобка, обычные кавычки


        keyboard.add(firstRow);
        keyboard.add(secondRow);

        replyKeyboardMarkup.setKeyboard(keyboard);
        sendMessage.setReplyMarkup(replyKeyboardMarkup);
    }

    @Override
    public String getBotUsername() {
        return "JavaVoice";
    }

    @Override
    public String getBotToken() {
        // ⚠️ В реальном проекте токен НЕЛЬЗЯ хранить в коде!
        // Используйте System.getenv("TELEGRAM_BOT_TOKEN") или application.properties
        return "8295616955:AAHMn1KFNqG2gYxpz0wPK4wrVfhBmmvIhkM";
    }
}<|MERGE_RESOLUTION|>--- conflicted
+++ resolved
@@ -3,177 +3,60 @@
 import org.telegram.telegrambots.bots.TelegramLongPollingBot;
 import org.telegram.telegrambots.meta.api.methods.send.SendMessage;
 import org.telegram.telegrambots.meta.api.objects.Update;
-import org.telegram.telegrambots.meta.api.objects.replykeyboard.ReplyKeyboardMarkup;
-import org.telegram.telegrambots.meta.api.objects.replykeyboard.buttons.KeyboardButton;
-import org.telegram.telegrambots.meta.api.objects.replykeyboard.buttons.KeyboardRow;
 import org.telegram.telegrambots.meta.exceptions.TelegramApiException;
-import org.telegram.telegrambots.meta.api.objects.Message;
-
-import java.util.ArrayList;
-import java.util.List;
-
-import java.util.ArrayList;
-import java.util.List;
 
 /**
- * Основной класс Telegram-бота, реализующий взаимодействие с Telegram Bot API.
- * <p>
- * Данный класс наследуется от {@link TelegramLongPollingBot} и обрабатывает
- * входящие сообщения от пользователей, делегируя логику обработки команд
- * экземпляру {@link LogicBot}. Также отвечает за формирование и отправку
- * ответных сообщений с интерактивной клавиатурой.
- * </p>
- * <p>
- * Основные обязанности:
- * </p>
+ * Класс для основного взаимодействия с API Telegram
+ * <p>Обрабатывает входящие обновления (сообщения), перенаправляя их в {@link LogicBot} для получения ответа.</p>
+ * <p>Основные обязанности</p>
  * <ul>
- *     <li>Получение и обработка входящих текстовых сообщений.</li>
- *     <li>Передача текста сообщения и идентификатора пользователя в {@link LogicBot}.</li>
- *     <li>Формирование ответного сообщения с кнопками быстрого доступа.</li>
- *     <li>Отправка ответа пользователю через Telegram Bot API.</li>
+ *     <li>Получение входящих сообщений от пользователей.</li>
+ *     <li>Передача текста в {@link LogicBot} для дальнейшей обработки</li>
+ *     <li>Формирование и отправка ответа пользователю</li>
  * </ul>
- *
  * @since 1.0
  */
-public class TelegramBot extends TelegramLongPollingBot {
-
-<<<<<<< HEAD
+public class TelegramBot extends TelegramLongPollingBot{
     /**
-     * Экземпляр логического обработчика команд, отвечающий за бизнес-логику бота.
-     */
-    private final LogicBot logicBot = new LogicBot();
-=======
-    private final LogicBot logicBot = new LogicBot(); // Один инстанс на всё время работы
->>>>>>> 313e3f6d
-
-    /**
-     * Обрабатывает входящие обновления от Telegram API.
-     * <p>
-     * Метод вызывается автоматически при получении нового сообщения.
-     * Поддерживается только обработка текстовых сообщений.
-     * Нетекстовые обновления (например, стикеры, фото и т.д.) игнорируются.
-     * </p>
-     *
-     * @param update объект, содержащий информацию о новом событии (сообщении, callback и т.д.)
-     *               от Telegram. Обрабатывается только если содержит текстовое сообщение.
+     * Обрабатывает входящие сообщения от пользователей.
+     * @param update объект {@link Update}, содержащий данные нового сообщения
      */
     @Override
     public void onUpdateReceived(Update update) {
-        if (update.hasMessage() && update.getMessage().hasText()) {
-<<<<<<< HEAD
-            String text = update.getMessage().getText();
-            long chatId = update.getMessage().getChatId();
-            long userId = update.getMessage().getFrom().getId();
+            if(update.hasMessage() && update.getMessage().hasText()){
+                String text = update.getMessage().getText();
+                long chatId = update.getMessage().getChatId();
 
-            String response = logicBot.handleCommand(userId, text);
+                String response = new LogicBot().handleCommand(text);
 
-            SendMessage message = new SendMessage();
-            message.setChatId(chatId);
-            message.setText(response);
+                SendMessage message = new SendMessage();
+                message.setChatId(chatId);
+                message.setText(response);
 
-            setButtons(message);
-
-            try {
-                execute(message);
-=======
-            Message message = update.getMessage();
-            String text = message.getText();
-            long chatId = message.getChatId();
-
-            String response = logicBot.handleCommand(text);
-
-            SendMessage sendMessage = new SendMessage();
-            sendMessage.setChatId(chatId);
-            sendMessage.setText(response);
-
-            // Добавляем клавиатуру (опционально — можно вызывать только при определённых условиях)
-            setButtons(sendMessage);
-
-            try {
-                execute(sendMessage);
->>>>>>> 313e3f6d
-            } catch (TelegramApiException e) {
-                e.printStackTrace();
-            }
+                try {
+                    execute(message);
+                } catch (TelegramApiException e) {
+                    e.printStackTrace();
+                }
         }
-    }
-
-    /**
-<<<<<<< HEAD
-     * Настраивает интерактивную клавиатуру (reply keyboard) для отправляемого сообщения.
-     * <p>
-     * Добавляет стандартный набор кнопок для удобного взаимодействия с ботом:
-     * «Новая заметка», «Удалить заметку», «Список заметок», «Изменить заметку».
-     * </p>
-     * <p>
-     * Метод синхронизирован для обеспечения потокобезопасности при одновременной отправке
-     * нескольких сообщений (хотя в текущей реализации это маловероятно).
-     * </p>
-     *
-     * @param sendMessage объект {@link SendMessage}, к которому будет прикреплена клавиатура
-     */
-    public synchronized void setButtons(SendMessage sendMessage) {
-        ReplyKeyboardMarkup replyKeyboardMarkup = new ReplyKeyboardMarkup();
-        replyKeyboardMarkup.setSelective(true);
-        replyKeyboardMarkup.setResizeKeyboard(true);
-        replyKeyboardMarkup.setOneTimeKeyboard(false);
-
-        List<KeyboardRow> keyboard = new ArrayList<>();
-
-        KeyboardRow firstRow = new KeyboardRow();
-        firstRow.add(new KeyboardButton("Новая заметка"));
-        firstRow.add(new KeyboardButton("Удалить заметку"));
-
-        KeyboardRow secondRow = new KeyboardRow();
-        secondRow.add(new KeyboardButton("Список заметок"));
-        secondRow.add(new KeyboardButton("Изменить заметку"));
-
-        keyboard.add(firstRow);
-        keyboard.add(secondRow);
-
-        replyKeyboardMarkup.setKeyboard(keyboard);
-        sendMessage.setReplyMarkup(replyKeyboardMarkup);
     }
 
     /**
      * Возвращает имя пользователя Telegram-бота.
      * @return строка с именем бота
-=======
-     * Настраивает клавиатуру для сообщения.
->>>>>>> 313e3f6d
      */
-    public synchronized void setButtons(SendMessage sendMessage) {
-        ReplyKeyboardMarkup replyKeyboardMarkup = new ReplyKeyboardMarkup();
-        replyKeyboardMarkup.setSelective(true);
-        replyKeyboardMarkup.setResizeKeyboard(true);
-        replyKeyboardMarkup.setOneTimeKeyboard(false);
-
-        List<KeyboardRow> keyboard = new ArrayList<>();
-
-        KeyboardRow firstRow = new KeyboardRow();
-        firstRow.add(new KeyboardButton("Новая заметка")); // Обычные кавычки!
-        firstRow.add(new KeyboardButton("Удалить заметку")); // Закрыта скобка, обычные кавычки
-
-        KeyboardRow secondRow = new KeyboardRow();
-        secondRow.add(new KeyboardButton("Список заметок")); // Закрыта скобка, обычные кавычки
-
-
-        keyboard.add(firstRow);
-        keyboard.add(secondRow);
-
-        replyKeyboardMarkup.setKeyboard(keyboard);
-        sendMessage.setReplyMarkup(replyKeyboardMarkup);
-    }
-
     @Override
     public String getBotUsername() {
         return "JavaVoice";
     }
 
+    /**
+     * Возвращает токен
+     * <p>Токен должен быть заранее установлен в системное свойство {@code TelegramToken}.</p>
+     * @return строка с токеном бота
+     */
     @Override
     public String getBotToken() {
-        // ⚠️ В реальном проекте токен НЕЛЬЗЯ хранить в коде!
-        // Используйте System.getenv("TELEGRAM_BOT_TOKEN") или application.properties
-        return "8295616955:AAHMn1KFNqG2gYxpz0wPK4wrVfhBmmvIhkM";
+        return System.getProperty("TelegramToken");
     }
 }